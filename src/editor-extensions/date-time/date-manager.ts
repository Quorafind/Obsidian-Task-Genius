--- conflicted
+++ resolved
@@ -670,16 +670,8 @@
 ): number {
 	// Work with the full line text, don't extract block reference yet
 	const blockRef = detectBlockReference(lineText);
-
-<<<<<<< HEAD
-	// Find the end of the task content, right after the task description
-	const taskMatch = lineText.match(
-		/^[\s|\t]*([-*+]|\d+\.)\s\[(.)\]\s*([^#\[📅🚀✅❌🛫▶️⏰🏁]*)/
-	);
-=======
 	// Find the task marker and status
 	const taskMatch = lineText.match(/^[\s|\t]*([-*+]|\d+\.)\s\[(.)\]\s*/);
->>>>>>> 1675c178
 	if (!taskMatch) return blockRef ? blockRef.index : lineText.length;
 
 	// Start position is right after the task checkbox
